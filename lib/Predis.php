--- conflicted
+++ resolved
@@ -113,15 +113,10 @@
     }
 
     private function createConnection($parameters) {
-<<<<<<< HEAD
-        $params     = new ConnectionParameters($parameters);
-        $connection = Connection::create($params, $this->_responseReader);
-=======
         $params     = $parameters instanceof ConnectionParameters 
                           ? $parameters 
                           : new ConnectionParameters($parameters);
-        $connection = new Connection($params, $this->_responseReader);
->>>>>>> f073bc8f
+        $connection = Connection::create($params, $this->_responseReader);
 
         if ($params->password !== null) {
             $connection->pushInitCommand($this->createCommand(
@@ -162,11 +157,7 @@
     }
 
     public function getClientFor($connectionAlias) {
-<<<<<<< HEAD
-        if (!($this->_connection instanceof IConnectionCluster)) {
-=======
         if (!Shared\Utils::isCluster($this->_connection)) {
->>>>>>> f073bc8f
             throw new ClientException(
                 'This method is supported only when the client is connected to a cluster of connections'
             );
@@ -202,11 +193,7 @@
             return $this->_connection;
         }
         else {
-<<<<<<< HEAD
-            return $this->_connection instanceof IConnectionCluster 
-=======
             return Shared\Utils::isCluster($this->_connection)
->>>>>>> f073bc8f
                 ? $this->_connection->getConnectionById($id)
                 : $this->_connection;
         }
@@ -227,11 +214,7 @@
 
     public function executeCommandOnShards(Command $command) {
         $replies = array();
-<<<<<<< HEAD
-        if ($this->_connection instanceof \Predis\IConnectionCluster) {
-=======
         if (Shared\Utils::isCluster($this->_connection)) {
->>>>>>> f073bc8f
             foreach($this->_connection as $connection) {
                 $replies[] = $connection->executeCommand($command);
             }
@@ -243,11 +226,7 @@
     }
 
     public function rawCommand($rawCommandData, $closesConnection = false) {
-<<<<<<< HEAD
-        if ($this->_connection instanceof \Predis\IConnectionCluster) {
-=======
         if (Shared\Utils::isCluster($this->_connection)) {
->>>>>>> f073bc8f
             throw new ClientException('Cannot send raw commands when connected to a cluster of Redis servers');
         }
         return $this->_connection->rawCommand($rawCommandData, $closesConnection);
@@ -271,13 +250,6 @@
     }
 
     public function pipelineSafe($pipelineBlock = null) {
-<<<<<<< HEAD
-        $connection = $this->getConnection();
-        $pipeline   = new CommandPipeline($this, $connection instanceof IConnectionSingle
-            ? new Pipeline\SafeExecutor($connection)
-            : new Pipeline\SafeClusterExecutor($connection)
-        );
-=======
         return $this->initPipeline(array('safe' => true), $pipelineBlock);
     }
 
@@ -298,7 +270,6 @@
         else {
             $pipeline = new CommandPipeline($this);
         }
->>>>>>> f073bc8f
         return $this->pipelineExecute($pipeline, $pipelineBlock);
     }
 
